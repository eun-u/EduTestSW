--- conflicted
+++ resolved
@@ -16,15 +16,13 @@
 # 개발 환경 일관성용 (선택)
 python-dotenv
 
-<<<<<<< HEAD
 # 테스트 서버
 fastapi
 uvicorn
 httpx
-=======
+
 # yujin 25.08.07 프롬프트 기반 코드 리뷰 시 사용 (최초 실행 시 시간 소요)
 transformers>=4.40.0
 accelerate>=0.30.0
 torch>=2.1.0
-pycryptodome
->>>>>>> affa1188
+pycryptodome