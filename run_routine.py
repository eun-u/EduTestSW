# run_routine.py
import os
import sys

# ✅ 먼저 src를 모듈 경로에 넣고
sys.path.insert(0, os.path.join(os.path.dirname(os.path.abspath(__file__)), "src"))

# ✅ 그 다음에 core/assessments 임포트
from core.parser import parse_routine
from core.runner import run_routine
from core.driver_backend import BackendDriver
from core.driver_playwright import PlaywrightDriver


if __name__ == "__main__":
<<<<<<< HEAD
    # 1) JSON 로드
    try:
        routine = parse_routine("src/routines/functional.json")
    except Exception as e:
        print(f"[ERROR] 루틴 로딩 실패: {e}")
        sys.exit(1)
=======
    # example_routine.json 파일 파싱
    #routine = parse_routine("example_routine.json")
    
    # yujin 25.08.07 구현 내용 테스트용
    routine = parse_routine("src/routines/performance_warn_timeout_playwright.json")
>>>>>>> 36ed4a1f

    # 2) 드라이버 선택
    print("사용할 드라이버를 선택하세요:")
    print("1. BackendDriver (가상 드라이버 - 콘솔 출력)")
    print("2. PlaywrightDriver (실제 웹 브라우저 제어)")

    driver = None
    while True:
        choice = input("선택 (1 또는 2): ")
        if choice == '1':
            driver = BackendDriver()
            print("BackendDriver를 선택했습니다.")
            break
        elif choice == '2':
            driver = PlaywrightDriver()
            print("PlaywrightDriver를 선택했습니다.")
            break
        else:
            print("잘못된 입력입니다. 1 또는 2를 입력해주세요.")

    # 3) 실행
    if driver:
        try:
            run_routine(routine, driver)
        finally:
            # 드라이버 종료 (있으면)
            if hasattr(driver, "run") and callable(driver.run):
                driver.run()
            elif hasattr(driver, "close") and callable(driver.close):
                driver.close()
            else:
                print("경고: 선택된 드라이버에 종료 메서드가 없습니다.")<|MERGE_RESOLUTION|>--- conflicted
+++ resolved
@@ -13,20 +13,17 @@
 
 
 if __name__ == "__main__":
-<<<<<<< HEAD
     # 1) JSON 로드
     try:
         routine = parse_routine("src/routines/functional.json")
     except Exception as e:
         print(f"[ERROR] 루틴 로딩 실패: {e}")
         sys.exit(1)
-=======
     # example_routine.json 파일 파싱
     #routine = parse_routine("example_routine.json")
     
     # yujin 25.08.07 구현 내용 테스트용
     routine = parse_routine("src/routines/performance_warn_timeout_playwright.json")
->>>>>>> 36ed4a1f
 
     # 2) 드라이버 선택
     print("사용할 드라이버를 선택하세요:")
